--- conflicted
+++ resolved
@@ -251,11 +251,7 @@
                 return PixArtAlphaFineTuneDataLoader(train_device, temp_device, config, model, train_progress)
         case TrainingMethod.EMBEDDING:
             if model_type.is_stable_diffusion():
-<<<<<<< HEAD
-                return StableDiffusionFineTuneDataLoader(train_device, temp_device, args, model, train_progress)
-=======
-                return StableDiffusionEmbeddingDataLoader(train_device, temp_device, config, model, train_progress)
->>>>>>> e36edb9f
+                return StableDiffusionFineTuneDataLoader(train_device, temp_device, config, model, train_progress)
             if model_type.is_stable_diffusion_xl():
                 return StableDiffusionXLEmbeddingDataLoader(train_device, temp_device, config, model, train_progress)
             if model_type.is_wuerstchen():
